--- conflicted
+++ resolved
@@ -757,7 +757,6 @@
 		if (_ekf.update()) {
 			perf_set_elapsed(_ecl_ekf_update_full_perf, hrt_elapsed_time(&ekf_update_start));
 
-<<<<<<< HEAD
 			if (_ekf.attitude_valid() && _ekf.output_predictor().aligned()) {
 				// publish output predictor output
 				PublishLocalPosition(now);
@@ -771,33 +770,33 @@
 			UpdateMagCalibration(now);
 
 			// publish other state output used by the system not dependent on output predictor
+
+			// update sensor calibration (in-run bias) before publishing sensor bias
+			UpdateAccelCalibration(now);
+			UpdateGyroCalibration(now);
+#if defined(CONFIG_EKF2_MAGNETOMETER)
+			UpdateMagCalibration(now);
+#endif // CONFIG_EKF2_MAGNETOMETER
+
 			PublishSensorBias(now);
-=======
-			PublishLocalPosition(now);
-			PublishOdometry(now, imu_sample_new);
-			PublishGlobalPosition(now);
-			PublishSensorBias(now);
 
 #if defined(CONFIG_EKF2_WIND)
->>>>>>> 12b291b8
 			PublishWindEstimate(now);
 #endif // CONFIG_EKF2_WIND
 
 			// publish status/logging messages
-<<<<<<< HEAD
+			PublishEventFlags(now);
+			PublishStatusFlags(now);
+			PublishStatus(now);
+
+			// verbose logging
 			PublishAidSourceStatus(now);
-=======
-			PublishEventFlags(now);
 			PublishInnovations(now);
 			PublishInnovationTestRatios(now);
 			PublishInnovationVariances(now);
 			PublishStates(now);
-			PublishStatus(now);
-			PublishStatusFlags(now);
-			PublishAidSourceStatus(now);
 
 #if defined(CONFIG_EKF2_BAROMETER)
->>>>>>> 12b291b8
 			PublishBaroBias(now);
 #endif // CONFIG_EKF2_BAROMETER
 
@@ -819,15 +818,6 @@
 			PublishOpticalFlowVel(now);
 #endif // CONFIG_EKF2_OPTICAL_FLOW
 
-<<<<<<< HEAD
-=======
-			UpdateAccelCalibration(now);
-			UpdateGyroCalibration(now);
-#if defined(CONFIG_EKF2_MAGNETOMETER)
-			UpdateMagCalibration(now);
-#endif // CONFIG_EKF2_MAGNETOMETER
-
->>>>>>> 12b291b8
 		} else {
 			// ekf no update
 			perf_set_elapsed(_ecl_ekf_update_perf, hrt_elapsed_time(&ekf_update_start));
