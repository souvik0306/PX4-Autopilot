--- conflicted
+++ resolved
@@ -89,18 +89,11 @@
 
 # Current vehicle locomotion method. A vehicle can have different methods (e.g. VTOL transitions from RW to FW method)
 uint8 vehicle_type
-<<<<<<< HEAD
-uint8 VEHICLE_TYPE_UNKNOWN = 0
-uint8 VEHICLE_TYPE_ROTARY_WING = 1
-uint8 VEHICLE_TYPE_FIXED_WING = 2
-uint8 VEHICLE_TYPE_ROVER = 3
-uint8 VEHICLE_TYPE_AIRSHIP = 4
-uint8 VEHICLE_TYPE_BOAT = 5
-=======
 uint8 VEHICLE_TYPE_ROTARY_WING = 0
 uint8 VEHICLE_TYPE_FIXED_WING = 1
 uint8 VEHICLE_TYPE_ROVER = 2
->>>>>>> ea8bcd9c
+uint8 VEHICLE_TYPE_BOAT = 5
+
 
 uint8 FAILSAFE_DEFER_STATE_DISABLED = 0
 uint8 FAILSAFE_DEFER_STATE_ENABLED = 1
